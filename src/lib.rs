//! xshell is a swiss-army knife for writing cross-platform "bash" scripts in
//! Rust.
//!
//! It doesn't use the shell directly, but rather re-implements parts of
//! scripting environment in Rust. The intended use-case is various bits of glue
//! code, which could be written in bash or python. The original motivation is
//! [`xtask`](https://github.com/matklad/cargo-xtask) development.
//!
//! Here's a quick example:
//!
//! ```no_run
//! use xshell::{Shell, cmd};
//!
//! let sh = Shell::new()?;
//! let branch = "main";
//! let commit_hash = cmd!(sh, "git rev-parse {branch}").read()?;
//! # Ok::<(), xshell::Error>(())
//! ```
//!
//! **Goals:**
//!
//! * Ergonomics and DWIM ("do what I mean"): `cmd!` macro supports
//!   interpolation, writing to a file automatically creates parent directories,
//!   etc.
//! * Reliability: no [shell injection] by construction, good error messages
//!   with file  paths, non-zero exit status is an error, independence of the
//!   host environment, etc.
//! * Frugality: fast compile times, few dependencies, low-tech API.
//!
//! # Guide
//!
//! For a short API overview, let's implement a script to clone a github
//! repository and publish it as a crates.io crate. The script will do the
//! following:
//!
//! 1. Clone the repository.
//! 2. `cd` into the repository's directory.
//! 3. Run the tests.
//! 4. Create a git tag using a version from `Cargo.toml`.
//! 5. Publish the crate with an optional `--dry-run`.
//!
//! Start with the following skeleton:
//!
//! ```no_run
//! use xshell::{cmd, Shell};
//!
//! fn main() -> anyhow::Result<()> {
//!     let sh = Shell::new()?;
//!
//!     Ok(())
//! }
//! ```
//!
//! Only two imports are needed -- the [`Shell`] struct the and [`cmd!`] macro.
//! By convention, an instance of a [`Shell`] is stored in a variable named
//! `sh`. All the API is available as methods, so a short name helps here. For
//! "scripts", the [`anyhow`](https://docs.rs/anyhow) crate is a great choice
//! for an error-handling library.
//!
//! Next, clone the repository:
//!
//! ```no_run
//! # use xshell::{Shell, cmd}; let sh = Shell::new().unwrap();
//! cmd!(sh, "git clone https://github.com/matklad/xshell.git").run()?;
//! # Ok::<(), xshell::Error>(())
//! ```
//!
//! The [`cmd!`] macro provides a convenient syntax for creating a command --
//! the [`Cmd`] struct. The [`Cmd::run`] method runs the command as if you
//! typed it into the shell. The whole program outputs:
//!
//! ```console
//! $ git clone https://github.com/matklad/xshell.git
//! Cloning into 'xshell'...
//! remote: Enumerating objects: 676, done.
//! remote: Counting objects: 100% (220/220), done.
//! remote: Compressing objects: 100% (123/123), done.
//! remote: Total 676 (delta 106), reused 162 (delta 76), pack-reused 456
//! Receiving objects: 100% (676/676), 136.80 KiB | 222.00 KiB/s, done.
//! Resolving deltas: 100% (327/327), done.
//! ```
//!
//! Note that the command itself is echoed to stderr (the `$ git ...` bit in the
//! output). You can use [`Cmd::quiet`] to override this behavior:
//!
//! ```no_run
//! # use xshell::{Shell, cmd}; let sh = Shell::new().unwrap();
//! cmd!(sh, "git clone https://github.com/matklad/xshell.git")
//!     .quiet()
//!     .run()?;
//! # Ok::<(), xshell::Error>(())
//! ```
//!
//! To make the code more general, let's use command interpolation to extract
//! the username and the repository:
//!
//! ```no_run
//! # use xshell::{Shell, cmd}; let sh = Shell::new().unwrap();
//! let user = "matklad";
//! let repo = "xshell";
//! cmd!(sh, "git clone https://github.com/{user}/{repo}.git").run()?;
//! # Ok::<(), xshell::Error>(())
//! ```
//!
//! Note that the `cmd!` macro parses the command string at compile time, so you
//! don't have to worry about escaping the arguments. For example, the following
//! command "touches" a single file whose name is `contains a space`:
//!
//! ```no_run
//! # use xshell::{Shell, cmd}; let sh = Shell::new().unwrap();
//! let file = "contains a space";
//! cmd!(sh, "touch {file}").run()?;
//! # Ok::<(), xshell::Error>(())
//! ```
//!
//! Next, `cd` into the folder you have just cloned:
//!
//! ```no_run
//! # use xshell::{Shell, cmd}; let mut sh = Shell::new().unwrap();
//! # let repo = "xshell";
//! sh.set_current_dir(repo);
//! ```
//!
//! Each instance of [`Shell`] has a current directory, which is independent of
//! the process-wide [`std::env::current_dir`]. The same applies to the
//! environment.
//!
//! Next, run the tests:
//!
//! ```no_run
//! # use xshell::{Shell, cmd}; let sh = Shell::new().unwrap();
//! let test_args = ["-Zunstable-options", "--report-time"];
//! cmd!(sh, "cargo test -- {test_args...}").run()?;
//! # Ok::<(), xshell::Error>(())
//! ```
//!
//! Note how the so-called splat syntax (`...`) is used to interpolate an
//! iterable of arguments.
//!
//! Next, read the Cargo.toml so that we can fetch crate' declared version:
//!
//! ```no_run
//! # use xshell::{Shell, cmd}; let sh = Shell::new().unwrap();
//! let manifest = sh.read_file("Cargo.toml")?;
//! # Ok::<(), xshell::Error>(())
//! ```
//!
//! [`Shell::read_file`] works like [`std::fs::read_to_string`], but paths are
//! relative to the current directory of the [`Shell`]. Unlike [`std::fs`],
//! error messages are much more useful. For example, if there isn't a
//! `Cargo.toml` in the repository, the error message is:
//!
//! ```text
//! Error: failed to read file `xshell/Cargo.toml`: no such file or directory (os error 2)
//! ```
//!
//! `xshell` doesn't implement string processing utils like `grep`, `sed` or
//! `awk` -- there's no need to, built-in language features work fine, and it's
//! always possible to pull extra functionality from crates.io.
//!
//! To extract the `version` field from Cargo.toml, [`str::split_once`] is
//! enough:
//!
//! ```no_run
//! # use xshell::{Shell, cmd}; let sh = Shell::new().unwrap();
//! let manifest = sh.read_file("Cargo.toml")?;
//! let version = manifest
//!     .split_once("version = \"")
//!     .and_then(|it| it.1.split_once('\"'))
//!     .map(|it| it.0)
//!     .ok_or_else(|| anyhow::format_err!("can't find version field in the manifest"))?;
//!
//! cmd!(sh, "git tag {version}").run()?;
//! # Ok::<(), anyhow::Error>(())
//! ```
//!
//! The splat (`...`) syntax works with any iterable, and in Rust options are
//! iterable. This means that `...` can be used to implement optional arguments.
//! For example, here's how to pass `--dry-run` when *not* running in CI:
//!
//! ```no_run
//! # use xshell::{Shell, cmd}; let sh = Shell::new().unwrap();
//! let dry_run = if sh.env_var("CI").is_ok() { None } else { Some("--dry-run") };
//! cmd!(sh, "cargo publish {dry_run...}").run()?;
//! # Ok::<(), xshell::Error>(())
//! ```
//!
//! Putting everything altogether, here's the whole script:
//!
//! ```no_run
//! use xshell::{cmd, Shell};
//!
//! fn main() -> anyhow::Result<()> {
//!     let mut sh = Shell::new()?;
//!
//!     let user = "matklad";
//!     let repo = "xshell";
//!     cmd!(sh, "git clone https://github.com/{user}/{repo}.git").run()?;
//!     sh.set_current_dir(repo);
//!
//!     let test_args = ["-Zunstable-options", "--report-time"];
//!     cmd!(sh, "cargo test -- {test_args...}").run()?;
//!
//!     let manifest = sh.read_file("Cargo.toml")?;
//!     let version = manifest
//!         .split_once("version = \"")
//!         .and_then(|it| it.1.split_once('\"'))
//!         .map(|it| it.0)
//!         .ok_or_else(|| anyhow::format_err!("can't find version field in the manifest"))?;
//!
//!     cmd!(sh, "git tag {version}").run()?;
//!
//!     let dry_run = if sh.env_var("CI").is_ok() { None } else { Some("--dry-run") };
//!     cmd!(sh, "cargo publish {dry_run...}").run()?;
//!
//!     Ok(())
//! }
//! ```
//!
//! `xshell` itself uses a similar script to automatically publish oneself to
//! crates.io when the version in Cargo.toml changes:
//!
//! <https://github.com/matklad/xshell/blob/master/examples/ci.rs>
//!
//! # Maintenance
//!
//! Minimum Supported Rust Version: 1.63.0. MSRV bump is not considered semver
//! breaking. MSRV is updated conservatively.
//!
//! The crate isn't comprehensive yet, but this is a goal. You are hereby
//! encouraged to submit PRs with missing functionality!
//!
//! # Related Crates
//!
//! [`duct`] is a crate for heavy-duty process herding, with support for
//! pipelines.
//!
//! Most of what this crate provides can be open-coded using
//! [`std::process::Command`] and [`std::fs`]. If you only need to spawn a
//! single process, using `std` is probably better (but don't forget to check
//! the exit status!).
//!
//! [`duct`]: https://github.com/oconnor663/duct.rs
//! [shell injection]:
//!     https://en.wikipedia.org/wiki/Code_injection#Shell_injection
//!
//! The [`dax`](https://github.com/dsherret/dax) library for Deno shares the overall philosophy with
//! `xshell`, but is much more thorough and complete. If you don't need Rust, use `dax`.
//!
//! # Implementation Notes
//!
//! The design is heavily inspired by the Julia language:
//!
//! * [Shelling Out
//!   Sucks](https://julialang.org/blog/2012/03/shelling-out-sucks/)
//! * [Put This In Your
//!   Pipe](https://julialang.org/blog/2013/04/put-this-in-your-pipe/)
//! * [Running External
//!   Programs](https://docs.julialang.org/en/v1/manual/running-external-programs/)
//! * [Filesystem](https://docs.julialang.org/en/v1/base/file/)
//!
//! Smaller influences are the [`duct`] crate and Ruby's
//! [`FileUtils`](https://ruby-doc.org/stdlib-2.4.1/libdoc/fileutils/rdoc/FileUtils.html)
//! module.
//!
//! The `cmd!` macro uses a simple proc-macro internally. It doesn't depend on
//! helper libraries, so the fixed-cost impact on compile times is moderate.
//! Compiling a trivial program with `cmd!("date +%Y-%m-%d")` takes one second.
//! Equivalent program using only `std::process::Command` compiles in 0.25
//! seconds.
//!
//! To make IDEs infer correct types without expanding proc-macro, it is wrapped
//! into a declarative macro which supplies type hints.

#![deny(missing_debug_implementations)]
#![deny(missing_docs)]
#![deny(rust_2018_idioms)]

mod exec;
mod error;

use std::{
    collections::HashMap,
    env::{self, current_dir, VarError},
    ffi::{OsStr, OsString},
    fmt::{self},
    fs,
    io::{self, ErrorKind},
    mem,
    path::{Path, PathBuf},
    process::{Command, Output, Stdio},
    sync::{
        atomic::{AtomicUsize, Ordering},
        Arc,
    },
    time::{Duration, Instant},
};

pub use crate::error::{Error, Result};
use error::CmdErrorKind;
#[doc(hidden)]
pub use xshell_macros::__cmd;

const STREAM_SUFFIX_SIZE: usize = 128 * 1024; // 128KiB

/// Constructs a [`Cmd`] from the given string.
///
/// # Examples
///
/// Basic:
///
/// ```no_run
/// # use xshell::{cmd, Shell};
/// let sh = Shell::new()?;
/// cmd!(sh, "echo hello world").run()?;
/// # Ok::<(), xshell::Error>(())
/// ```
///
/// Interpolation:
///
/// ```
/// # use xshell::{cmd, Shell}; let sh = Shell::new()?;
/// let greeting = "hello world";
/// let c = cmd!(sh, "echo {greeting}");
/// assert_eq!(c.to_string(), r#"echo "hello world""#);
///
/// let c = cmd!(sh, "echo '{greeting}'");
/// assert_eq!(c.to_string(), r#"echo {greeting}"#);
///
/// let c = cmd!(sh, "echo {greeting}!");
/// assert_eq!(c.to_string(), r#"echo "hello world!""#);
///
/// let c = cmd!(sh, "echo 'spaces '{greeting}' around'");
/// assert_eq!(c.to_string(), r#"echo "spaces hello world around""#);
///
/// # Ok::<(), xshell::Error>(())
/// ```
///
/// Splat interpolation:
///
/// ```
/// # use xshell::{cmd, Shell}; let sh = Shell::new()?;
/// let args = ["hello", "world"];
/// let c = cmd!(sh, "echo {args...}");
/// assert_eq!(c.to_string(), r#"echo hello world"#);
///
/// let arg1: Option<&str> = Some("hello");
/// let arg2: Option<&str> = None;
/// let c = cmd!(sh, "echo {arg1...} {arg2...}");
/// assert_eq!(c.to_string(), r#"echo hello"#);
/// # Ok::<(), xshell::Error>(())
/// ```
#[macro_export]
macro_rules! cmd {
    ($sh:expr, $cmd:literal) => {{
        #[cfg(any())] // Trick rust analyzer into highlighting interpolated bits
        format_args!($cmd);
        let f = |prog| $sh.cmd(prog);
        let cmd: $crate::Cmd = $crate::__cmd!(f $cmd);
        cmd
    }};
}

/// A `Shell` is the main API entry point.
///
/// Almost all of the crate's functionality is available as methods of the
/// `Shell` object.
///
/// `Shell` is a stateful object. It maintains a logical working directory and
/// an environment map. They are independent from process's
/// [`std::env::current_dir`] and [`std::env::var`], and only affect paths and
/// commands passed to the [`Shell`].
///
///
/// By convention, variable holding the shell is named `sh`.
///
/// # Example
///
/// ```no_run
/// use xshell::{cmd, Shell};
///
/// let sh = Shell::new()?;
/// let sh = sh.with_current_dir("./target");
/// let cwd = sh.current_dir();
/// cmd!(sh, "echo current dir is {cwd}").run()?;
///
/// let process_cwd = std::env::current_dir().unwrap();
/// assert_eq!(cwd, process_cwd.join("./target"));
/// # Ok::<(), xshell::Error>(())
/// ```
#[derive(Debug, Clone)]
pub struct Shell {
    cwd: Arc<Path>,
    env: Arc<HashMap<Arc<OsStr>, Arc<OsStr>>>,
}

/// You can use `Shell` in a tree manner by cloning the shell and modifying the `cwd`/`env` as needed.
impl Shell {
    /// Creates a new [`Shell`].
    ///
    /// Fails if [`std::env::current_dir`] returns an error.
    pub fn new() -> Result<Shell> {
        let cwd = current_dir().map_err(|err| Error::new_current_dir(err, None))?;
        Ok(Shell { cwd: cwd.into(), env: Default::default() })
    }

    /// Returns the working directory for this [`Shell`].
    ///
    /// All relative paths are interpreted relative to this directory, rather
    /// than [`std::env::current_dir`].
    #[doc(alias = "pwd")]
    pub fn current_dir(&self) -> &Path {
        self.cwd.as_ref()
    }

    /// Changes the working directory for this [`Shell`].
    ///
    /// Note that this doesn't affect [`std::env::current_dir`].
    #[doc(alias = "cd")]
    pub fn set_current_dir(&mut self, path: impl AsRef<Path>) {
        fn inner(sh: &mut Shell, path: &OsStr) {
            sh.cwd = sh.cwd.join(path).into();
        }
        inner(self, path.as_ref().as_os_str());
    }

    /// Returns a new [`Shell`] with the working directory set to `path`.
    ///
    /// Note that this doesn't affect [`std::env::current_dir`].
    #[doc(alias = "pushd")]
    #[must_use]
    pub fn with_current_dir(&self, path: impl AsRef<Path>) -> Shell {
        fn inner(sh: &Shell, path: &OsStr) -> Shell {
            Shell { cwd: sh.cwd.join(path).into(), env: sh.env.clone() }
        }
        inner(self, path.as_ref().as_os_str())
    }

    /// Fetches the environmental variable `key` for this [`Shell`].
    ///
    /// Returns an error if the variable is not set, or set to a non-utf8 value.
    ///
    /// Environment of the [`Shell`] affects all commands spawned via this
    /// shell.
    pub fn env_var(&self, key: impl AsRef<OsStr>) -> Result<String> {
        fn inner(sh: &Shell, key: &OsStr) -> Result<String> {
            let env_os = sh
                .env_var_os(key)
                .ok_or(VarError::NotPresent)
                .map_err(|err| Error::new_var(err, key.to_os_string()))?;
            env_os
                .into_string()
                .map_err(|value| Error::new_var(VarError::NotUnicode(value), key.to_os_string()))
        }
        inner(self, key.as_ref())
    }

    /// Fetches the environmental variable `key` for this [`Shell`] as
    /// [`OsString`] Returns [`None`] if the variable is not set.
    ///
    /// Environment of the [`Shell`] affects all commands spawned via this
    /// shell.
    pub fn env_var_os(&self, key: impl AsRef<OsStr>) -> Option<OsString> {
        fn inner(sh: &Shell, key: &OsStr) -> Option<OsString> {
            sh.env.get(key).map(OsString::from).or_else(|| env::var_os(key))
        }
        inner(self, key.as_ref())
    }

    /// Fetches the whole environment as a `(Key, Value)` iterator for this [`Shell`].
    ///
    /// Returns an error if any of the variables are not utf8.
    ///
    /// Environment of the [`Shell`] affects all commands spawned via this
    /// shell.
    pub fn env_vars_os(&self) -> HashMap<OsString, OsString> {
        let mut result: HashMap<OsString, OsString> = Default::default();
        result.extend(env::vars_os());
        result.extend(self.env.iter().map(|(k, v)| (OsString::from(k), OsString::from(v))));
        result
    }

    /// Sets the value of `key` environment variable for this [`Shell`] to `value`.
    ///
    /// Note that this doesn't affect [`std::env::var`].
    pub fn set_env_var(&mut self, key: impl AsRef<OsStr>, value: impl AsRef<OsStr>) {
        fn inner(sh: &mut Shell, key: &OsStr, value: &OsStr) {
            Arc::make_mut(&mut sh.env).insert(key.into(), value.into());
        }
        inner(self, key.as_ref(), value.as_ref());
    }

    /// Returns a new [`Shell`] with environmental variable `key` set to `value`.
    ///
    /// Note that this doesn't affect [`std::env::var`].
    pub fn with_env_var(&self, key: impl AsRef<OsStr>, value: impl AsRef<OsStr>) -> Shell {
        fn inner(sh: &Shell, key: &OsStr, value: &OsStr) -> Shell {
            let mut env = Arc::clone(&sh.env);
            Arc::make_mut(&mut env).insert(key.into(), value.into());
            Shell { cwd: sh.cwd.clone(), env }
        }
        inner(self, key.as_ref(), value.as_ref())
    }

    /// Read an utf-8 encoded text file into string.
    #[doc(alias = "cat")]
    pub fn read_file(&self, path: impl AsRef<Path>) -> Result<String> {
        fn inner(sh: &Shell, path: &Path) -> Result<String> {
            let path = sh.path(path);
            fs::read_to_string(&path).map_err(|err| Error::new_read_file(err, path))
        }
        inner(self, path.as_ref())
    }

    /// Read a file into a vector of bytes.
    pub fn read_binary_file(&self, path: impl AsRef<Path>) -> Result<Vec<u8>> {
        fn inner(sh: &Shell, path: &Path) -> Result<Vec<u8>> {
            let path = sh.path(path);
            fs::read(&path).map_err(|err| Error::new_read_file(err, path))
        }
        inner(self, path.as_ref())
    }

    /// Write a slice as the entire contents of a file.
    ///
    /// This function will create the file and all intermediate directories if
    /// they don't exist.
    // TODO: probably want to make this an atomic rename write?
    pub fn write_file(&self, path: impl AsRef<Path>, contents: impl AsRef<[u8]>) -> Result<()> {
        fn inner(sh: &Shell, path: &Path, contents: &[u8]) -> Result<()> {
            let path = sh.path(path);
            if let Some(p) = path.parent() {
                sh.create_dir(p)?;
            }
            fs::write(&path, contents).map_err(|err| Error::new_write_file(err, path))
        }
        inner(self, path.as_ref(), contents.as_ref())
    }

    /// Creates a `dst` file with the same contents as `src`
    #[doc(alias = "cp")]
    pub fn copy_file_to_path(
        &self,
        src_file: impl AsRef<Path>,
        dst_file: impl AsRef<Path>,
    ) -> Result<()> {
        fn inner(sh: &Shell, src: &Path, dst: &Path) -> Result<()> {
            let src = sh.path(src);
            let dst = sh.path(dst);
            if let Some(p) = dst.parent() {
                sh.create_dir(p)?;
            }
            std::fs::copy(&src, &dst)
                .map_err(|err| Error::new_copy_file(err, src.to_path_buf(), dst.to_path_buf()))?;
            Ok(())
        }
        inner(self, src_file.as_ref(), dst_file.as_ref())
    }

    /// Creates a file in `dst` directory with the same name and contents as `src`.
    #[doc(alias = "cp")]
    pub fn copy_file_to_dir(
        &self,
        src_file: impl AsRef<Path>,
        dst_dir: impl AsRef<Path>,
    ) -> Result<()> {
        fn inner(sh: &Shell, src: &Path, dst: &Path) -> Result<()> {
            let src = sh.path(src);
            let dst = sh.path(dst);
            let Some(file_name) = src.file_name() else {
                return Err(Error::new_copy_file(io::ErrorKind::InvalidData.into(), src, dst));
            };
            sh.copy_file_to_path(&src, &dst.join(file_name))
        }
        inner(self, src_file.as_ref(), dst_dir.as_ref())
    }

    /// Hardlinks `src` to `dst`.
    #[doc(alias = "ln")]
    pub fn hard_link(&self, src: impl AsRef<Path>, dst: impl AsRef<Path>) -> Result<()> {
        fn inner(sh: &Shell, src: &Path, dst: &Path) -> Result<()> {
            let src = sh.path(src);
            let dst = sh.path(dst);
            fs::hard_link(&src, &dst).map_err(|err| Error::new_hard_link(err, src, dst))
        }
        inner(self, src.as_ref(), dst.as_ref())
    }

    /// Returns a sorted list of paths directly contained in the directory at `path`.
    #[doc(alias = "ls")]
    pub fn read_dir(&self, path: impl AsRef<Path>) -> Result<Vec<PathBuf>> {
        fn inner(sh: &Shell, path: &Path) -> Result<Vec<PathBuf>> {
            let path = sh.path(path);
            let mut res = Vec::new();
            || -> _ {
                for entry in fs::read_dir(&path)? {
                    let entry = entry?;
                    res.push(entry.path())
                }
                Ok(())
            }()
            .map_err(|err| Error::new_read_dir(err, path))?;
            // Sort to ensure determinism, and ease debugging of downstream programs!
            res.sort();
            Ok(res)
        }

        inner(self, path.as_ref())
    }

    /// Ensures that the specified directory exist.
    ///
    /// All intermediate directories will also be created as needed.
    #[doc(alias("mkdir_p", "mkdir"))]
    pub fn create_dir<P: AsRef<Path>>(&self, path: P) -> Result<PathBuf> {
        self._create_dir(path.as_ref())
    }
    fn _create_dir(&self, path: &Path) -> Result<PathBuf> {
        let path = self.path(path);
        match fs::create_dir_all(&path) {
            Ok(()) => Ok(path),
            Err(err) => Err(Error::new_create_dir(err, path)),
        }
    }

    /// Creates an empty named world-readable temporary directory.
    ///
    /// Returns a [`TempDir`] RAII guard with the path to the directory. When dropped, the temporary
    /// directory and all of its contents will be removed.
    ///
    /// Note that this is an **insecure method** -- any other process on the system will be able to
    /// read the data.
    #[doc(alias = "mktemp")]
    pub fn create_temp_dir(&self) -> Result<TempDir> {
        let base = std::env::temp_dir();
        self.create_dir(&base)?;

        static CNT: AtomicUsize = AtomicUsize::new(0);

        // TODO: once std gets random numbers, start with random u128 here.
        let mut try_count = 0u32;
        loop {
            let cnt = CNT.fetch_add(1, Ordering::Relaxed);
            let path = base.join(format!("xshell-tmp-dir-{}", cnt));
            match fs::create_dir(&path) {
                Ok(()) => return Ok(TempDir { path }),
                Err(err) if try_count == 1024 => return Err(Error::new_create_dir(err, path)),
                Err(_) => try_count += 1,
            }
        }
    }

    /// Removes the file or directory at the given path.
    #[doc(alias("rm_rf", "rm"))]
    pub fn remove_path(&self, path: impl AsRef<Path>) -> Result<()> {
        fn inner(sh: &Shell, path: &Path) -> Result<(), Error> {
            let path = sh.path(path);
            match path.metadata() {
                Ok(meta) => {
                    if meta.is_dir() { remove_dir_all(&path) } else { fs::remove_file(&path) }
                        .map_err(|err| Error::new_remove_path(err, path))
                }
                Err(err) if err.kind() == ErrorKind::NotFound => Ok(()),
                Err(err) => Err(Error::new_remove_path(err, path)),
            }
        }
        inner(self, path.as_ref())
    }

    /// Returns whether a file or directory exists at the given path.
    ///
    /// Be mindful of Time Of Check, Time Of Use (TOCTOU) errors -- often, it is better to attempt a
    /// given operation and handle an error if a path doesn't exist, instead of trying to check
    /// beforehand.
    #[doc(alias("stat"))]
    pub fn path_exists<P: AsRef<Path>>(&self, path: P) -> bool {
        self.path(path.as_ref()).exists()
    }

    /// Creates a new [`Cmd`] that executes the given `program`.
    pub fn cmd(&self, program: impl AsRef<OsStr>) -> Cmd {
        // TODO: path lookup?
        Cmd::new(self, program.as_ref())
    }

    fn path(&self, p: &Path) -> PathBuf {
        self.cwd.join(p)
    }
}

/// A builder object for constructing a subprocess.
///
/// A [`Cmd`] is usually created with the [`cmd!`] macro. The command exists
/// within a context of a [`Shell`] and uses its working directory and
/// environment.
///
/// # Example
///
/// ```no_run
/// use xshell::{Shell, cmd};
///
/// let sh = Shell::new()?;
///
/// let branch = "main";
/// let cmd = cmd!(sh, "git switch {branch}").quiet().run()?;
/// # Ok::<(), xshell::Error>(())
/// ```
#[derive(Debug, Clone)]
#[must_use]
pub struct Cmd {
    sh: Shell,
    prog: PathBuf,
    args: Vec<OsString>,
    stdin_contents: Option<Vec<u8>>,
    deadline: Option<Instant>,
    ignore_status: bool,
    secret: bool,
}

impl fmt::Display for Cmd {
    fn fmt(&self, f: &mut fmt::Formatter<'_>) -> fmt::Result {
        if self.secret {
            return write!(f, "<secret>");
        }

        write!(f, "{}", self.prog.as_path().display())?;
        for arg in &self.args {
            // TODO: this is potentially not copy-paste safe.
            let arg = arg.to_string_lossy();
            if arg.chars().any(|it| it.is_ascii_whitespace()) {
                write!(f, " \"{}\"", arg.escape_default())?
            } else {
                write!(f, " {}", arg)?
            };
        }
        Ok(())
    }
}

impl From<Cmd> for Command {
    fn from(cmd: Cmd) -> Command {
        cmd.to_command()
    }
}

impl Cmd {
    fn new(sh: &Shell, program: impl AsRef<Path>) -> Cmd {
        fn inner(sh: &Shell, program: &Path) -> Cmd {
            Cmd {
                sh: sh.clone(),
                prog: program.into(),
                args: Vec::new(),
                stdin_contents: None,
                ignore_status: false,
                deadline: None,
                secret: false,
            }
        }
        inner(sh, program.as_ref())
    }

    /// Adds an argument to this command.
    pub fn arg(mut self, arg: impl AsRef<OsStr>) -> Cmd {
        self.arg_inner(arg.as_ref());
        self
    }
    fn arg_inner(&mut self, arg: &OsStr) {
        self.args.push(arg.to_owned())
    }

    /// Adds all of the arguments to this command.
    pub fn args<I>(mut self, args: I) -> Self
    where
        I: IntoIterator,
        I::Item: AsRef<OsStr>,
    {
        args.into_iter().for_each(|it| self.arg_inner(it.as_ref()));
        self
    }

    #[doc(hidden)]
    pub fn __extend_arg(mut self, arg_fragment: impl AsRef<OsStr>) -> Cmd {
        fn inner(sh: &mut Cmd, arg_fragment: &OsStr) {
            match sh.args.last_mut() {
                Some(last_arg) => last_arg.push(arg_fragment),
                None => {
                    let mut inner = mem::take(&mut sh.prog).into_os_string();
                    inner.push(arg_fragment);
                    sh.prog = inner.into();
                }
            }
        }
        inner(&mut self, arg_fragment.as_ref());
        self
    }

    /// Overrides the value of the environmental variable for this command.
    pub fn env(mut self, key: impl AsRef<OsStr>, val: impl AsRef<OsStr>) -> Cmd {
        fn inner(sh: &mut Cmd, key: &OsStr, val: &OsStr) {
            Arc::make_mut(&mut sh.sh.env).insert(key.into(), val.into());
        }
        inner(&mut self, key.as_ref(), val.as_ref());
        self
    }

    /// Overrides the values of specified environmental variables for this
    /// command.
    pub fn envs<I, K, V>(mut self, vars: I) -> Cmd
    where
        I: IntoIterator<Item = (K, V)>,
        K: AsRef<OsStr>,
        V: AsRef<OsStr>,
    {
        Arc::make_mut(&mut self.sh.env)
            .extend(vars.into_iter().map(|(k, v)| (k.as_ref().into(), v.as_ref().into())));
        self
    }

    /// Removes the environment variable from this command.
    pub fn env_remove(mut self, key: impl AsRef<OsStr>) -> Cmd {
        fn inner(sh: &mut Cmd, key: &OsStr) {
            Arc::make_mut(&mut sh.sh.env).remove(key);
        }
        inner(&mut self, key.as_ref());
        self
    }

    /// Removes all of the environment variables from this command.
    pub fn env_clear(mut self) -> Cmd {
        Arc::make_mut(&mut self.sh.env).clear();
        self
    }

    /// Pass the given slice to the standard input of the spawned process.
    pub fn stdin(mut self, stdin: impl AsRef<[u8]>) -> Cmd {
        fn inner(sh: &mut Cmd, stdin: &[u8]) {
            sh.stdin_contents = Some(stdin.to_vec());
        }
        inner(&mut self, stdin.as_ref());
        self
    }

    /// Don't return an error if the command doesn't exit with status zero.
    pub fn ignore_status(mut self) -> Cmd {
        self.set_ignore_status(true);
        self
    }

    /// Whether to return an error if the command doesn't exit with status zero.
    pub fn set_ignore_status(&mut self, yes: bool) {
        self.ignore_status = yes;
    }

    /// Set timeout.
    pub fn timeout(mut self, timeout: Duration) -> Cmd {
        self.set_timeout(Some(timeout));
        self
    }

    /// Set or clear timeout.
    pub fn set_timeout(&mut self, timeout: Option<Duration>) {
        self.deadline = timeout.map(|it| Instant::now() + it)
    }

    /// Set deadline.
    pub fn deadline(mut self, deadline: Instant) -> Cmd {
        self.set_deadline(Some(deadline));
        self
    }

    /// Set or clear deadline.
    pub fn set_deadline(&mut self, deadline: Option<Instant>) {
        self.deadline = deadline;
    }

    /// Marks the command as secret.
    ///
    /// If a command is secret, it echoes `<secret>` instead of the program and
    /// its arguments, even in error messages.
    pub fn secret(mut self) -> Cmd {
        self.set_secret(true);
        self
    }
    /// Controls whether the command is secret.
    pub fn set_secret(&mut self, yes: bool) {
        self.secret = yes;
    }

    /// Run the command for side effects without printing anything.
    ///
    /// Use this in batch scripts that don't need to report intermediate progress (for example, in
    /// tests).  If the execution fails, the error will contain a suffix of stderr and stdout for
    /// debugging.
    ///
    /// Internally, command's stdin is set to null, while stderr and stdout are piped.
    pub fn run(&self) -> Result<()> {
        let mut command = self.to_command();
        command.stdin(Stdio::null());
        command.stdout(Stdio::piped());
        command.stderr(Stdio::piped());

        let mut result = exec::exec(
            command,
            self.stdin_contents.as_deref(),
            Some(STREAM_SUFFIX_SIZE),
            Some(STREAM_SUFFIX_SIZE),
            self.deadline,
        );
        self.check_exec_result(&mut result)?;
        Ok(())
    }

    fn check_exec_result(&self, result: &mut exec::ExecResult) -> Result<()> {
        if let Some(status) = result.status {
            if !status.success() && !self.ignore_status {
                return Err(Error::new_cmd(
                    self,
                    CmdErrorKind::Status(status),
                    mem::take(&mut result.stdout),
                    mem::take(&mut result.stderr),
                ));
            }
        }
        if let Some(err) = result.error.take() {
            if err.kind() == io::ErrorKind::TimedOut {
                return Err(Error::new_cmd(
                    self,
                    CmdErrorKind::Timeout,
                    mem::take(&mut result.stdout),
                    mem::take(&mut result.stderr),
                ));
            }
            return Err(Error::new_cmd(
                self,
                CmdErrorKind::Io(err),
                mem::take(&mut result.stdout),
                mem::take(&mut result.stderr),
            ));
        }
        Ok(())
    }

    /// Run the command for side effect, printing the command itself and its output.
    ///
    /// Use this in interactive scenarios (when the human looks at the command being executed in
    /// real time).
    ///
    /// Internally, command's stdin is set to null, while stderr and stdout are inherited.
    pub fn run_echo(&self) -> Result<()> {
        let mut command = self.to_command();
        command.stdin(Stdio::null());
        command.stdout(Stdio::inherit());
        command.stderr(Stdio::inherit());
        eprintln!("$ {}", self);
        let mut child = command
            .spawn()
            .map_err(|err| Error::new_cmd(self, CmdErrorKind::Io(err), Vec::new(), Vec::new()))?;
        let status = exec::wait_deadline(&mut child, self.deadline)
            .map_err(|err| Error::new_cmd(self, CmdErrorKind::Io(err), Vec::new(), Vec::new()))?;
        if !status.success() {
            return Err(Error::new_cmd(self, CmdErrorKind::Status(status), Vec::new(), Vec::new()));
        }

        Ok(())
    }

    /// Like `exec_echo`, but also inherit stdin.
    ///
    /// Use this when the user needs to type some input in.
    pub fn run_interactive(&self) -> Result<()> {
        let mut command = self.to_command();
        command.stdin(Stdio::inherit());
        command.stdout(Stdio::inherit());
        command.stderr(Stdio::inherit());
        eprintln!("$ {}", self);
        let mut child = command
            .spawn()
            .map_err(|err| Error::new_cmd(self, CmdErrorKind::Io(err), Vec::new(), Vec::new()))?;
        let status = exec::wait_deadline(&mut child, self.deadline)
            .map_err(|err| Error::new_cmd(self, CmdErrorKind::Io(err), Vec::new(), Vec::new()))?;
        if !status.success() {
            return Err(Error::new_cmd(self, CmdErrorKind::Status(status), Vec::new(), Vec::new()));
        }
        Ok(())
    }

    /// Run the command and read its standard output to string.
    ///
    /// If the output is exactly one line, the final newline is stripped.
    pub fn read(&self) -> Result<String> {
        let mut command = self.to_command();
        command.stdin(Stdio::null());
        command.stdout(Stdio::piped());
        command.stderr(Stdio::piped());

        let mut result = exec::exec(
            command,
            self.stdin_contents.as_deref(),
            None,
            Some(STREAM_SUFFIX_SIZE),
            self.deadline,
        );
        self.check_exec_result(&mut result)?;
        self.chomp(result.stdout)
    }

    /// Run the command and read its standard error to string.
    ///
    /// If the output is exactly one line, the final newline is stripped.
    pub fn read_stderr(&self) -> Result<String> {
        let mut command = self.to_command();
        command.stdin(Stdio::null());
        command.stdout(Stdio::piped());
        command.stderr(Stdio::piped());

        let mut result = exec::exec(
            command,
            self.stdin_contents.as_deref(),
            Some(STREAM_SUFFIX_SIZE),
            None,
            self.deadline,
        );
        self.check_exec_result(&mut result)?;
        self.chomp(result.stderr)
    }

    fn chomp(&self, stream: Vec<u8>) -> Result<String> {
        let mut text = String::from_utf8(stream)
            .map_err(|err| Error::new_cmd(self, CmdErrorKind::Utf8(err), Vec::new(), Vec::new()))?;
        if text.ends_with('\n') && !text[0..text.len() - 1].contains('\n') {
            text.pop();
            if text.ends_with('\r') {
                text.pop();
            }
        }
        Ok(text)
    }

<<<<<<< HEAD
    /// Constructs a [`std::process::Command`] for the same command as `self`.
    ///
    /// The returned command will invoke the same program from the same working
    /// directory and with the same environment as `self`.  If the command was
    /// set to [`ignore_stdout`](Cmd::ignore_stdout) or [`ignore_stderr`](Cmd::ignore_stderr),
    /// this will apply to the returned command as well.
    ///
    /// Other builder methods have no effect on the command returned since they
    /// control how the command is run, but this method does not yet execute the command.
    pub fn to_command(&self) -> Command {
        let mut res = Command::new(&self.data.prog);
        res.current_dir(self.shell.current_dir());
        res.args(&self.data.args);

        for (key, val) in &*self.shell.env.borrow() {
            res.env(key, val);
        }
        for change in &self.data.env_changes {
            match change {
                EnvChange::Clear => res.env_clear(),
                EnvChange::Remove(key) => res.env_remove(key),
                EnvChange::Set(key, val) => res.env(key, val),
            };
        }

        if self.data.ignore_stdout {
            res.stdout(Stdio::null());
        }

        if self.data.ignore_stderr {
            res.stderr(Stdio::null());
        }
=======
    /// Run the command and return its full output.
    pub fn output(&self) -> Result<Output> {
        let mut command = self.to_command();
        command.stdin(Stdio::null());
        command.stdout(Stdio::piped());
        command.stderr(Stdio::piped());
>>>>>>> 93fcf0e4

        let mut result =
            exec::exec(command, self.stdin_contents.as_deref(), None, None, self.deadline);
        self.check_exec_result(&mut result)?;
        Ok(Output {
            status: result.status.take().unwrap(),
            stdout: result.stdout,
            stderr: result.stderr,
        })
    }

    fn to_command(&self) -> Command {
        let mut result = Command::new(&self.prog);
        result.current_dir(&self.sh.cwd);
        result.args(&self.args);
        result.envs(&*self.sh.env);
        result
    }
}

/// A temporary directory.
///
/// This is a RAII object which will remove the underlying temporary directory
/// when dropped.
#[derive(Debug)]
#[must_use]
pub struct TempDir {
    path: PathBuf,
}

impl TempDir {
    /// Returns the path to the underlying temporary directory.
    pub fn path(&self) -> &Path {
        &self.path
    }
}

impl Drop for TempDir {
    fn drop(&mut self) {
        let _ = remove_dir_all(&self.path);
    }
}

#[cfg(not(windows))]
fn remove_dir_all(path: &Path) -> io::Result<()> {
    std::fs::remove_dir_all(path)
}

#[cfg(windows)]
fn remove_dir_all(path: &Path) -> io::Result<()> {
    for _ in 0..99 {
        if fs::remove_dir_all(path).is_ok() {
            return Ok(());
        }
        std::thread::sleep(std::time::Duration::from_millis(10))
    }
    fs::remove_dir_all(path)
}<|MERGE_RESOLUTION|>--- conflicted
+++ resolved
@@ -1036,47 +1036,12 @@
         Ok(text)
     }
 
-<<<<<<< HEAD
-    /// Constructs a [`std::process::Command`] for the same command as `self`.
-    ///
-    /// The returned command will invoke the same program from the same working
-    /// directory and with the same environment as `self`.  If the command was
-    /// set to [`ignore_stdout`](Cmd::ignore_stdout) or [`ignore_stderr`](Cmd::ignore_stderr),
-    /// this will apply to the returned command as well.
-    ///
-    /// Other builder methods have no effect on the command returned since they
-    /// control how the command is run, but this method does not yet execute the command.
-    pub fn to_command(&self) -> Command {
-        let mut res = Command::new(&self.data.prog);
-        res.current_dir(self.shell.current_dir());
-        res.args(&self.data.args);
-
-        for (key, val) in &*self.shell.env.borrow() {
-            res.env(key, val);
-        }
-        for change in &self.data.env_changes {
-            match change {
-                EnvChange::Clear => res.env_clear(),
-                EnvChange::Remove(key) => res.env_remove(key),
-                EnvChange::Set(key, val) => res.env(key, val),
-            };
-        }
-
-        if self.data.ignore_stdout {
-            res.stdout(Stdio::null());
-        }
-
-        if self.data.ignore_stderr {
-            res.stderr(Stdio::null());
-        }
-=======
     /// Run the command and return its full output.
     pub fn output(&self) -> Result<Output> {
         let mut command = self.to_command();
         command.stdin(Stdio::null());
         command.stdout(Stdio::piped());
         command.stderr(Stdio::piped());
->>>>>>> 93fcf0e4
 
         let mut result =
             exec::exec(command, self.stdin_contents.as_deref(), None, None, self.deadline);
@@ -1088,7 +1053,16 @@
         })
     }
 
-    fn to_command(&self) -> Command {
+    /// Constructs a [`std::process::Command`] for the same command as `self`.
+    ///
+    /// The returned command will invoke the same program from the same working
+    /// directory and with the same environment as `self`.  If the command was
+    /// set to [`ignore_stdout`](Cmd::ignore_stdout) or [`ignore_stderr`](Cmd::ignore_stderr),
+    /// this will apply to the returned command as well.
+    ///
+    /// Other builder methods have no effect on the command returned since they
+    /// control how the command is run, but this method does not yet execute the command.
+    pub fn to_command(&self) -> Command {
         let mut result = Command::new(&self.prog);
         result.current_dir(&self.sh.cwd);
         result.args(&self.args);
